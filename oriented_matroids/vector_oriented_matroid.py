--- conflicted
+++ resolved
@@ -245,9 +245,5 @@
         # remove 0
         vecs = [v for v in self.vectors() if not v.is_zero()]
         P = Poset([vecs, lambda x, y: x.is_restriction_of(y)])
-<<<<<<< HEAD
         self._circuits = P.minimal_elements()
-        return self._circuits
-=======
-        return P.minimal_elements()
->>>>>>> 680cb749
+        return self._circuits