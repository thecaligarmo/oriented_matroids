r"""
Oriented matroid with vector axioms
-------------------------------------

This implements an oriented matroid using the vector axioms.

AUTHORS:

- Aram Dermenjian (2019-07-12): Initial version
"""

##############################################################################
#       Copyright (C) 2018 Aram Dermenjian <aram.dermenjian at gmail.com>
#
#  Distributed under the terms of the GNU General Public License (GPL)
#
#  The full text of the GPL is available at:
#
#                  http://www.gnu.org/licenses/
##############################################################################

from oriented_matroids.abstract_oriented_matroid import AbstractOrientedMatroid
from sage.categories.sets_cat import Sets


class VectorOrientedMatroid(AbstractOrientedMatroid):
    r"""
    An oriented matroid implemented using vector axioms.

    According to  Definition 3.7.1 in [BLSWZ1999]_ a *vector* of an oriented
    matroid is any composition of circuits.

    This implements an oriented matroid using the vectors axioms. For this
    let `\mathcal{V}` be a set of signed subsets and `E` a ground set. Then
    a pair `M = (E,\mathcal{V})` is an oriented matroid using the vector
    axioms if (see Theorem 3.7.5 and Corollary 3.7.9 in [BLSWZ1999]_):

        - `\emptyset \in \mathcal{V}`
        - `\mathcal{V} = -\mathcal{V}`
        - For all `X,Y \in \mathcal{V}`, `X \circ Y \in \mathcal{V}`
        - For all `X,Y \in \mathcal{V}` and `e \in X^+ \cap Y^-` there exists
          a `Z \in \mathcal{V}` such that
          `Z^+ \subseteq (X^+ \cup Y^+) \backslash \left\{e\right\}` and
          `Z^- \subseteq (X^- \cup Y^-) \backslash \left\{e\right\}` and
          `(X \backslash Y) \cup (Y \backslash X) \cup (X^+ \cap Y^+) \cup (X^- \cap Y^-) \subseteq Z`.



    INPUT:

    - ``data`` -- a tuple containing SigneVectorElement elements or data
      that can be used to construct :class:`SignedVectorElement` elements
    - ``goundset`` -- (default: ``None``) is the groundset for the
      data. If not provided, we grab the data from the signed subsets.

    EXAMPLES::

        sage: from oriented_matroids import OrientedMatroid
        sage: M = OrientedMatroid([[1],[-1],[0]], key='vector'); M
        Vector oriented matroid of rank 0
        sage: M.groundset()
        (0,)
        sage: M = OrientedMatroid([[1],[-1],[0]], key='vector', groundset=['e'])
        sage: M
        Vector oriented matroid of rank 0
        sage: M.groundset()
        ('e',)


    .. SEEALSO::

        - :class:`oriented_matroids.oriented_matroid.OrientedMatroid`
        - :class:`oriented_matroids.oriented_matroids_category.OrientedMatroids`
    """
    @staticmethod
    def __classcall__(cls, data, groundset=None, category=None):
        """
        Normalize arguments and set class.
        """
        if category is None:
            category = Sets()
        return super(VectorOrientedMatroid, cls) \
            .__classcall__(cls, data, groundset=groundset, category=category)

    def __init__(self, data, groundset=None, category=None):
        """
        Initialize ``self``.
        """
        AbstractOrientedMatroid.__init__(self, category=category)

        # Set up our vectors
        vectors = []
        for d in data:
            # Use the appropriate element
            vectors.append(self.element_class(
                self, data=d, groundset=groundset))

        # If our groundset is none, make sure the groundsets are the same for
        # all elements
        if groundset is None and len(vectors) > 0:
            groundset = vectors[0].groundset()
            for X in vectors:
                if X.groundset() != groundset:
                    raise ValueError("Groundsets must be the same")

        self._vectors = vectors
        self._elements = vectors

        if groundset is None:
            self._groundset = groundset
        else:
            self._groundset = tuple(groundset)

    def is_valid(self):
        """
        Returns whether our circuits satisfy the circuit axioms.

        EXAMPLES::

            sage: from oriented_matroids import OrientedMatroid
            sage: V2 = [[1,1]]
            sage: OrientedMatroid(V2, key='vector')
            Traceback (most recent call last):
            ...
            ValueError: Every element needs an opposite

            sage: V3 = [[1,1],[-1,-1],[0,-1],[0,1],[-1,0],[1,0]]
            sage: OrientedMatroid(V3, key='vector')
            Traceback (most recent call last):
            ...
            ValueError: Composition must be in vectors

            sage: V4 = [[1,1],[-1,-1]]
            sage: OrientedMatroid(V4, key='vector')
            Traceback (most recent call last):
            ...
            ValueError: vector elimination failed

        """
        vectors = self.vectors()

        zero_found = False
        for X in vectors:
            # Axiom 1: Make sure empty is not present
            if X.is_zero():
                zero_found = True
            # Axiom 2: Make sure negative exists
            if -X not in vectors:
                raise ValueError("Every element needs an opposite")
            for Y in vectors:
                # Axiom 3: Closed under composition
                if X.composition(Y) not in vectors:
                    raise ValueError("Composition must be in vectors")
                # Axiom 4: Vector elimination
                E = X.positives().intersection(Y.negatives())

                ze1 = X.support().difference(Y.support())
                ze2 = Y.support().difference(X.support())
                ze3 = X.positives().intersection(Y.positives())
                ze4 = X.negatives().intersection(Y.negatives())
                ze = ze1.union(ze2).union(ze3).union(ze4)
                for e in E:
                    p = X.positives().union(Y.positives())
                    p.discard(e)
                    n = X.negatives().union(Y.negatives())
                    n.discard(e)
                    found = False
                    for Z in vectors:
                        if found:
                            break
                        if Z.positives().issubset(p) \
                                and Z.negatives().issubset(n) \
                                and ze.issubset(Z.support()):
                            found = True
                    if not found:
                        raise ValueError("vector elimination failed")

        if not zero_found:
            raise ValueError("Empty set is required")

        return True

    def _repr_(self):
        """
        Return a string representation of ``self``.

        EXAMPLES::

            sage: from oriented_matroids import OrientedMatroid
            sage: V = [[1,1],[-1,-1],[0,0]]
            sage: M = OrientedMatroid(V, key='vector'); M
            Vector oriented matroid of rank 1

        """
        try:
            rep = "Vector oriented matroid of rank {}".format(self.rank())
        except ValueError:
            rep = "Vector oriented matroid"
        return rep

    def circuits(self):
        """
        Return the circuits.

        Given a vector oriented matroid, the set of circuits is the set
        `Min(V)` which denotes the set of inclusion-minimal (nonempty) signed
        subsets.
        """
        from sage.combinat.posets.posets import Poset
        from oriented_matroids import OrientedMatroid
        # remove 0
        vecs = [v for v in self.vectors() if not v.is_zero()]
        P = Poset([vecs, lambda x,y: x.is_restriction_of(y)])
        return P.minimal_elements()

    def matroid(self):
        r"""
        Returns the underlying matroid.

        Given an oriented matroid defined using vector, the *underlying
        matroid* is the (circuit) matroid whose ground set is the ground set of
        the oriented matroid and the circuits are the set of supports of all
        the signed subsets.

        EXAMPLES::

            sage: from oriented_matroids import OrientedMatroid
            sage: V = [[1,1],[-1,-1],[0,0]]
            sage: M = OrientedMatroid(V, key='vector')
            sage: M.matroid()
            Matroid of rank 1 on 2 elements with 2 bases

        """
<<<<<<< HEAD
        circOM = self.to_circuit()
        return circOM.matroid()

    def circuits(self):
        """
        Return the circuits.

        Given a vector oriented matroid, the set of circuits is the set
        `Min(V)` which denotes the set of inclusion-minimal (nonempty) signed
        subsets.

        EXAMPLES::
            sage: from oriented_matroids import OrientedMatroid
            sage: M = OrientedMatroid([[1],[-1],[0]], key='vector')
            sage: M.circuits()
            [+: 0
             -:
             0: ,
             +:
             -: 0
             0: ]
        """
        from sage.combinat.posets.posets import Poset
        from oriented_matroids import OrientedMatroid
        # remove 0
        vecs = [v for v in self.vectors() if not v.is_zero()]
        P = Poset([vecs, lambda x,y: x.is_restriction_of(y)])
        return P.minimal_elements()
=======
        circOM = self.convert_to('circuit')
        return circOM.matroid()
>>>>>>> f4b4ce4e
<|MERGE_RESOLUTION|>--- conflicted
+++ resolved
@@ -231,7 +231,6 @@
             Matroid of rank 1 on 2 elements with 2 bases
 
         """
-<<<<<<< HEAD
         circOM = self.to_circuit()
         return circOM.matroid()
 
@@ -259,8 +258,4 @@
         # remove 0
         vecs = [v for v in self.vectors() if not v.is_zero()]
         P = Poset([vecs, lambda x,y: x.is_restriction_of(y)])
-        return P.minimal_elements()
-=======
-        circOM = self.convert_to('circuit')
-        return circOM.matroid()
->>>>>>> f4b4ce4e
+        return P.minimal_elements()